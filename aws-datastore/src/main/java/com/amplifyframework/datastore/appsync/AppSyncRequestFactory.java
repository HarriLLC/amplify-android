--- conflicted
+++ resolved
@@ -424,17 +424,10 @@
             if (association == null) {
                 result.put(fieldName, extractFieldValue(modelField.getName(), instance, schema));
             } else if (association.isOwner()) {
-<<<<<<< HEAD
                 if (schema.getVersion() >= 1 && association.getTargetNames() != null
                         && association.getTargetNames().length > 0) {
                     insertForeignKeyValues(result, modelField, instance, schema, association);
                 } else {
-=======
-                if  (schema.getVersion() >= 1 && association.getTargetNames() != null
-                        && association.getTargetNames().length > 0) {
-                    insertForeignKeyValues(result, modelField, instance, schema, association);
-                } else{
->>>>>>> dc0cb2a3
                     String targetName = association.getTargetName();
                     result.put(targetName, extractAssociateId(modelField, instance, schema));
                 }
@@ -454,11 +447,7 @@
             result.put(association.getTargetNames()[0], primaryKey.key().toString());
 
             for (int i = 0; i < primaryKey.sortedKeys().size(); i++) {
-<<<<<<< HEAD
                 result.put(association.getTargetNames()[i + 1], primaryKey.sortedKeys().get(i).toString());
-=======
-                result.put(association.getTargetNames()[i+1], primaryKey.sortedKeys().get(i).toString());
->>>>>>> dc0cb2a3
             }
         }
 
