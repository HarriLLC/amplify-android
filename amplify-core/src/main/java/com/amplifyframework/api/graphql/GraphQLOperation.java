--- conflicted
+++ resolved
@@ -33,43 +33,14 @@
      * Constructs a new instance of a GraphQLOperation.
      * @param graphQlRequest A GraphQL request
      * @param responseFactory an implementation of ResponseFactory
-<<<<<<< HEAD
-     * @param responseListener Listens to the outputs of the operation
-=======
-     * @param classToCast class to cast the response to
->>>>>>> a57d7ef5
      */
     public GraphQLOperation(
             @NonNull GraphQLRequest<T> graphQlRequest,
-            @NonNull GraphQLResponse.Factory responseFactory,
-<<<<<<< HEAD
-            @Nullable ResultListener<GraphQLResponse<T>> responseListener) {
+            @NonNull GraphQLResponse.Factory responseFactory
+    ) {
         super(graphQlRequest);
         this.responseFactory = responseFactory;
         this.classToCast = graphQlRequest.getModelClass();
-        this.responseListener = responseListener;
-    }
-
-    /**
-     * Gets the listener that was specified when the operation was requested.
-     * @return The listener who will receive outputs of the operation
-     */
-    protected final ResultListener<GraphQLResponse<T>> responseListener() {
-        return responseListener;
-    }
-
-    /**
-     * Check if a response listener is registered.
-     * @return true if a response listener exists, false otherwise
-     */
-    protected final boolean hasResponseListener() {
-        return responseListener != null;
-=======
-            @Nullable Class<T> classToCast) {
-        super(graphQlRequest);
-        this.responseFactory = responseFactory;
-        this.classToCast = classToCast;
->>>>>>> a57d7ef5
     }
 
     /**
