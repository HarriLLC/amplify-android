/*
 * Copyright 2021 Amazon.com, Inc. or its affiliates. All Rights Reserved.
 *
 * Licensed under the Apache License, Version 2.0 (the "License").
 * You may not use this file except in compliance with the License.
 * A copy of the License is located at
 *
 *  http://aws.amazon.com/apache2.0
 *
 * or in the "license" file accompanying this file. This file is distributed
 * on an "AS IS" BASIS, WITHOUT WARRANTIES OR CONDITIONS OF ANY KIND, either
 * express or implied. See the License for the specific language governing
 * permissions and limitations under the License.
 */

package com.amplifyframework.core.model;

import com.amplifyframework.AmplifyException;
import com.amplifyframework.testmodels.commentsblog.Blog;
import com.amplifyframework.testmodels.commentsblog.BlogOwner;
import com.amplifyframework.testmodels.customprimarykey.Comment;
import com.amplifyframework.testmodels.customprimarykey.Post;

import org.junit.Test;

import java.util.Arrays;
import java.util.Collections;
import java.util.HashMap;
import java.util.HashSet;
import java.util.Map;

import static org.junit.Assert.assertEquals;

public class ModelConverterTest {

    /**
     * Verify that a Java model converted to a Map returns the expected value.
     * @throws AmplifyException On failure to derive ModelSchema
     */
    @Test
    public void toMapForModelReturnsExpectedMap() throws AmplifyException {
        BlogOwner blogOwner = BlogOwner.builder()
            .name("Joe Swanson")
            .build();
        ModelSchema schema = ModelSchema.fromModelClass(BlogOwner.class);
        Map<String, Object> actual = ModelConverter.toMap(blogOwner, schema);

        Map<String, Object> expected = new HashMap<>();
        expected.put("id", blogOwner.getId());
        expected.put("createdAt", null);
        expected.put("name", "Joe Swanson");
        expected.put("updatedAt", null);
        expected.put("wea", null);
        assertEquals(expected, actual);
    }

    /**
     * Verify that a Java model with children converted to a Map returns the expected value.
     * @throws AmplifyException On failure to derive ModelSchema
     */
    @Test public void toMapForModelWithChildrenReturnsExpectedMap() throws AmplifyException {
        SchemaRegistry schemaRegistry = SchemaRegistry.instance();
        schemaRegistry.register(new HashSet<>(Arrays.asList(BlogOwner.class)));
        Blog blog = Blog.builder()
                .name("A neat blog")
                .owner(BlogOwner.builder()
                        .name("Joe Swanson")
                        .build())
                .build();
        ModelSchema schema = ModelSchema.fromModelClass(Blog.class);
        Map<String, Object> actual = ModelConverter.toMap(blog, schema);

        Map<String, Object> expected = new HashMap<>();
        expected.put("updatedAt", null);
        expected.put("id", blog.getId());
        expected.put("name", "A neat blog");
        expected.put("createdAt", null);
        expected.put("owner", SerializedModel.builder()
                .modelSchema(schemaRegistry.getModelSchemaForModelClass(BlogOwner.class))
                .serializedData(Collections.singletonMap("id", blog.getOwner().getId()))
                .build());

<<<<<<< HEAD
        assertEquals(expected, actual);
    }

    /**
     * Verify that a Java model with CPK having children with CPK
     * converted to a Map returns the expected value.
     * @throws AmplifyException On failure to derive ModelSchema
     */
    @Test public void toMapForModelandParentWithCpkReturnsExpectedMap() throws AmplifyException {
        SchemaRegistry schemaRegistry = SchemaRegistry.instance();
        schemaRegistry.register(new HashSet<>(Arrays.asList(com.amplifyframework.testmodels.
                customprimarykey.Blog.class, Post.class, Comment.class)));

        com.amplifyframework.testmodels.customprimarykey.Blog blog =
                com.amplifyframework.testmodels.customprimarykey.Blog.builder()
                .name("test blog")
                .build();
        Post post = Post.builder()
                .title("test post")
                .blog(blog)
                .build();
        Comment comment = Comment.builder()
                .title("title comment")
                .content("new content title")
                .likes(10)
                .description("yeh fun comment")
                .post(post)
                .build();
        ModelSchema schema = ModelSchema.fromModelClass(Comment.class);
        Map<String, Object> actual = ModelConverter.toMap(comment, schema);
        HashMap<String, Object> postMap = new HashMap<>();
        postMap.put("id", post.getId());
        postMap.put("title", post.getTitle());
        Map<String, Object> expected = new HashMap<>();
        expected.put("post", SerializedModel.builder()
                .modelSchema(ModelSchema.fromModelClass(Post.class))
                        .serializedData(postMap)
                        .build());
        expected.put("description", "yeh fun comment");
        expected.put("title", "title comment");
        expected.put("content", "new content title");
        expected.put("likes", 10);
        expected.put("updatedAt", null);
        expected.put("createdAt", null);
=======
>>>>>>> d211758c
        assertEquals(expected, actual);
    }
}<|MERGE_RESOLUTION|>--- conflicted
+++ resolved
@@ -18,8 +18,6 @@
 import com.amplifyframework.AmplifyException;
 import com.amplifyframework.testmodels.commentsblog.Blog;
 import com.amplifyframework.testmodels.commentsblog.BlogOwner;
-import com.amplifyframework.testmodels.customprimarykey.Comment;
-import com.amplifyframework.testmodels.customprimarykey.Post;
 
 import org.junit.Test;
 
@@ -80,53 +78,6 @@
                 .serializedData(Collections.singletonMap("id", blog.getOwner().getId()))
                 .build());
 
-<<<<<<< HEAD
-        assertEquals(expected, actual);
-    }
-
-    /**
-     * Verify that a Java model with CPK having children with CPK
-     * converted to a Map returns the expected value.
-     * @throws AmplifyException On failure to derive ModelSchema
-     */
-    @Test public void toMapForModelandParentWithCpkReturnsExpectedMap() throws AmplifyException {
-        SchemaRegistry schemaRegistry = SchemaRegistry.instance();
-        schemaRegistry.register(new HashSet<>(Arrays.asList(com.amplifyframework.testmodels.
-                customprimarykey.Blog.class, Post.class, Comment.class)));
-
-        com.amplifyframework.testmodels.customprimarykey.Blog blog =
-                com.amplifyframework.testmodels.customprimarykey.Blog.builder()
-                .name("test blog")
-                .build();
-        Post post = Post.builder()
-                .title("test post")
-                .blog(blog)
-                .build();
-        Comment comment = Comment.builder()
-                .title("title comment")
-                .content("new content title")
-                .likes(10)
-                .description("yeh fun comment")
-                .post(post)
-                .build();
-        ModelSchema schema = ModelSchema.fromModelClass(Comment.class);
-        Map<String, Object> actual = ModelConverter.toMap(comment, schema);
-        HashMap<String, Object> postMap = new HashMap<>();
-        postMap.put("id", post.getId());
-        postMap.put("title", post.getTitle());
-        Map<String, Object> expected = new HashMap<>();
-        expected.put("post", SerializedModel.builder()
-                .modelSchema(ModelSchema.fromModelClass(Post.class))
-                        .serializedData(postMap)
-                        .build());
-        expected.put("description", "yeh fun comment");
-        expected.put("title", "title comment");
-        expected.put("content", "new content title");
-        expected.put("likes", 10);
-        expected.put("updatedAt", null);
-        expected.put("createdAt", null);
-=======
->>>>>>> d211758c
         assertEquals(expected, actual);
     }
 }