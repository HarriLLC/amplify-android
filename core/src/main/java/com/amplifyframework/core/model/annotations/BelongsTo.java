/*
 * Copyright 2019 Amazon.com, Inc. or its affiliates. All Rights Reserved.
 *
 * Licensed under the Apache License, Version 2.0 (the "License").
 * You may not use this file except in compliance with the License.
 * A copy of the License is located at
 *
 *  http://aws.amazon.com/apache2.0
 *
 * or in the "license" file accompanying this file. This file is distributed
 * on an "AS IS" BASIS, WITHOUT WARRANTIES OR CONDITIONS OF ANY KIND, either
 * express or implied. See the License for the specific language governing
 * permissions and limitations under the License.
 */

package com.amplifyframework.core.model.annotations;

import com.amplifyframework.core.model.Model;

import java.lang.annotation.ElementType;
import java.lang.annotation.Retention;
import java.lang.annotation.RetentionPolicy;
import java.lang.annotation.Target;

/**
 * This annotation is used to indicate that a field is foreign key to another
 * class that extends {@link com.amplifyframework.core.model.Model}.
 *
 * The {@link RetentionPolicy#RUNTIME} annotation is added to
 * retain {@link ModelField} at runtime for the reflection capabilities to work
 * in order to check if this annotation is present for a field of a Model.
 *
 * {@link ElementType#FIELD} annotation is added to indicate
 * {@link ModelField} annotation can be used only on Fields (Data members of a class).
 */
@Retention(RetentionPolicy.RUNTIME)
@Target(ElementType.FIELD)
public @interface BelongsTo {
    /**
     * Returns the target type of the foreign key model.
     * @return the data type of the foreign key associated
     *         with this field.
     */
    Class<? extends Model> type();

    /**
     * Returns the target name of foreign key when schema version == 0.
     * When Version >= 1, this field is empty.
     * This is the name that will be used to store foreign key.
     * @return the target name of foreign key.
     */
    String targetName() default "";

    /**
<<<<<<< HEAD
     * Returns the target name(s) of foreign key when schema version >= 1.
     * When schema version == 0, this field is empty.
     * Primary key will always be in targetName[0].  Sort keys will be in targetNames[1], targetNames[2], ...
     * These are the names that will be used to store foreign key.
     * @return the target name(s) of foreign key.
=======
     * Returns the target names of foreign key when there is a primary key and at least one sort key.
     * These are the names that will be used to store foreign key.
     * @return the target names of foreign key.
>>>>>>> d211758c
     */
    String[] targetNames() default {};
}<|MERGE_RESOLUTION|>--- conflicted
+++ resolved
@@ -44,25 +44,16 @@
     Class<? extends Model> type();
 
     /**
-     * Returns the target name of foreign key when schema version == 0.
-     * When Version >= 1, this field is empty.
+     * Returns the target name of foreign key.
      * This is the name that will be used to store foreign key.
      * @return the target name of foreign key.
      */
     String targetName() default "";
 
     /**
-<<<<<<< HEAD
-     * Returns the target name(s) of foreign key when schema version >= 1.
-     * When schema version == 0, this field is empty.
-     * Primary key will always be in targetName[0].  Sort keys will be in targetNames[1], targetNames[2], ...
-     * These are the names that will be used to store foreign key.
-     * @return the target name(s) of foreign key.
-=======
      * Returns the target names of foreign key when there is a primary key and at least one sort key.
      * These are the names that will be used to store foreign key.
      * @return the target names of foreign key.
->>>>>>> d211758c
      */
     String[] targetNames() default {};
 }